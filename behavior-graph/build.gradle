// https://docs.gradle.org/current/samples/sample_building_kotlin_libraries.html
// https://github.com/Kotlin/dokka/blob/master/examples/gradle/dokka-library-publishing-example/build.gradle.kts
// https://docs.gradle.org/current/userguide/signing_plugin.html
// https://www.gnupg.org/gph/en/manual.html

plugins {
//id "org.jetbrains.kotlin.jvm"
//    id "java-library"
//    id "com.android.library"
    id "org.jetbrains.dokka"
    id "com.vanniktech.maven.publish" version "0.31.0"
    id "org.jetbrains.kotlin.multiplatform"
}

java {
    //withSourcesJar()
    sourceCompatibility = JavaVersion.VERSION_11
    targetCompatibility = JavaVersion.VERSION_11
}

kotlin {
    jvm() {
        compilations.all {
            kotlinOptions {
                jvmTarget = "11"
            }
        }
    }
//    js() {
//        browser()
//        nodejs()
//    }
//    iosArm64()
//    androidTarget()

    sourceSets {
        commonMain {
            dependencies {
                api "org.jetbrains.kotlin:kotlin-stdlib:$kotlin_version"
                api "org.jetbrains.kotlinx:kotlinx-coroutines-core:$coroutines_version"
            }
        }

        jvmMain {
            dependencies {
                api "org.jetbrains.kotlin:kotlin-stdlib-jdk8"
                api "org.jetbrains.kotlinx:kotlinx-coroutines-core-jvm:$coroutines_version"
            }
        }

//        jsMain {
//            dependencies {
//                api "org.jetbrains.kotlin:kotlin-stdlib-js"
//                api "org.jetbrains.kotlinx:kotlinx-coroutines-core-js:$coroutines_version"
//            }
//        }

        commonTest {
            dependencies {
                implementation "org.jetbrains.kotlin:kotlin-test:$kotlin_version"
                implementation "org.jetbrains.kotlin:kotlin-test-common:$kotlin_version"
                implementation "org.jetbrains.kotlin:kotlin-test-annotations-common:$kotlin_version"
                implementation "org.jetbrains.kotlinx:kotlinx-coroutines-test:$coroutines_version"
            }
        }

        jvmTest {
            dependencies {
                implementation "org.jetbrains.kotlin:kotlin-test:$kotlin_version"
                implementation "org.jetbrains.kotlin:kotlin-test-junit:$kotlin_version"
                implementation "org.jetbrains.kotlinx:kotlinx-coroutines-test:$coroutines_version"
            }
        }

//        jsTest {
//            dependencies {
//                implementation "org.jetbrains.kotlin:kotlin-test-js:$kotlin_version"
//                implementation "org.jetbrains.kotlinx:kotlinx-coroutines-test-js:$coroutines_version"
//            }
//        }
    }
}


//tasks.named('jar') {
//    manifest {
//        attributes('Automatic-Module-Name': 'behaviorgraph')
//    }
//}

//def dokkaJavadocJar = tasks.register("dokkaJavadocJar", org.gradle.jvm.tasks.Jar) {
//    it.dependsOn(dokkaJavadoc)
//    it.from(dokkaJavadoc.outputDirectory)
//    it.archiveClassifier = "javadoc"
//
//}

import com.vanniktech.maven.publish.KotlinMultiplatform
import com.vanniktech.maven.publish.JavadocJar
import com.vanniktech.maven.publish.SonatypeHost

mavenPublishing {
    configure(new KotlinMultiplatform(new JavadocJar.Dokka("dokkaHtml"), true))
    publishToMavenCentral(SonatypeHost.CENTRAL_PORTAL)
<<<<<<< HEAD
    coordinates("com.yahoo.behaviorgraph", "bgjvm", "$release_version")
=======
    coordinates("com.yahoo.behaviorgraph", "bgjvm", "$bg_version")
>>>>>>> eb33c299
    pom {
        name = 'Behavior Graph'
        description = 'Behavior Graph lets you build your programs out of small, easily understood pieces in a way that lets the computer do more of the work for you.'
        url = 'https://github.com/yahoo/bgkotlin'
        licenses {
            license {
                name = 'The Apache License, Version 2.0'
                url = 'http://www.apache.org/licenses/LICENSE-2.0.txt'
            }
        }
        developers {
            developer {
                id = 'slevin'
                name = 'Sean Levin'
                email = 'slevin@yahooinc.com'
            }
        }
        scm {
            connection = 'scm:git:git://github.com/yahoo/bgkotlin.git'
            developerConnection = 'scm:git:ssh://github.com:yahoo/bgkotlin.git'
            url = 'https://github.com/yahoo/bgkotlin'
        }
    }

    signAllPublications()
}<|MERGE_RESOLUTION|>--- conflicted
+++ resolved
@@ -102,11 +102,7 @@
 mavenPublishing {
     configure(new KotlinMultiplatform(new JavadocJar.Dokka("dokkaHtml"), true))
     publishToMavenCentral(SonatypeHost.CENTRAL_PORTAL)
-<<<<<<< HEAD
-    coordinates("com.yahoo.behaviorgraph", "bgjvm", "$release_version")
-=======
     coordinates("com.yahoo.behaviorgraph", "bgjvm", "$bg_version")
->>>>>>> eb33c299
     pom {
         name = 'Behavior Graph'
         description = 'Behavior Graph lets you build your programs out of small, easily understood pieces in a way that lets the computer do more of the work for you.'
